"""Contains various auxiliary functions

PROFIT - Python-Based Return on Investment and Financial Investigation Tool
MIT License
Copyright (c) 2018 Mario Mauerer
"""

import math


def isclose(a, b, rel_tol=1e-9, abs_tol=0.0):
    """For comparing float-numbers: Returns true, if the two numbers are within the specified absolute and/or
    relative tolerances.
    :param a: float input a
    :param b: float iniput b
    :param rel_tol: relative tolerance
    :param abs_tol: absolute tolerance
    :return: True, if the numbers are "sufficiently equal"
    """
    return abs(a - b) <= max(rel_tol * max(abs(a), abs(b)), abs_tol)


def isinteger(a, rel_tol=1e-9, abs_tol=0.0):
    """
    Checks if a (float) number is an integer or not.
    :param a: The float to be checked
    :param rel_tol: See isclose() above
    :param abs_tol: See isclose() above
    :return: True, if the number is "sufficiently" an integer
    """
    lower = math.floor(a)
    upper = math.ceil(a)
    return isclose(lower, a, rel_tol, abs_tol) or isclose(upper, a, rel_tol, abs_tol)


def within_tol(a, b, tol):
    """For checking if two numbers don't deviate too much from each other
    :param a: First number
    :param b: Second number
    :param tol: Relative tolerance
    :return: True, if the numbers are within tolerance
    """
    if b > 1e-9:
        return abs((a / b) - 1.0) <= tol
    elif a > 1e-9:
        return abs((b / a) - 1.0) <= tol
    else:
        return True


def list_all_zero(vallist):
    """Checks if all elements of a list are smaller than 1e-9"""
<<<<<<< HEAD
    return all([-1e-9 < x < 1e-9 for x in vallist])
=======
    return all([1e-9 > x > -1e-9 for x in vallist])
>>>>>>> e8bc0a2f


def accumulate_list(inlist):
    """Accumulates the values of a list
    :param inlist: List of values
    :return: List of identical lenght, with accumulated values
    """
    if len(inlist) <= 1:
        return inlist
    accu = [inlist[0]]
    for val in inlist[1:]:
        accu.append(accu[-1] + val)
    return accu


def sum_lists(lista, listb):
    """Sum the values of two lists piecewise
    :param lista:
    :param listb:
    :return: List of summed values
    """
    if len(lista) != len(listb):
        raise RuntimeError("The two lists must be of identical length for summation.")
    return [x + y for x, y in zip(lista, listb)]


def diff_lists(lista, listb):
    """Differece of the values of two lists, piecewise lista - listb
    :param lista:
    :param listb:
    :return: List of summed values
    """
    if len(lista) != len(listb):
        raise RuntimeError("The two lists must be of identical length for summation.")
    return [x - y for x, y in zip(lista, listb)]


"""
    Stand-alone execution for testing:
"""
if __name__ == '__main__':
    print(isinteger(1.99999999999))<|MERGE_RESOLUTION|>--- conflicted
+++ resolved
@@ -50,11 +50,7 @@
 
 def list_all_zero(vallist):
     """Checks if all elements of a list are smaller than 1e-9"""
-<<<<<<< HEAD
     return all([-1e-9 < x < 1e-9 for x in vallist])
-=======
-    return all([1e-9 > x > -1e-9 for x in vallist])
->>>>>>> e8bc0a2f
 
 
 def accumulate_list(inlist):
